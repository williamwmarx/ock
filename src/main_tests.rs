--- conflicted
+++ resolved
@@ -1,19 +1,12 @@
 #[cfg(test)]
 mod tests {
-<<<<<<< HEAD
     use crate::selector::{get_or_compile_regex, parse_selectors, Selector};
-    use crate::{
-        format_columns, get_cells, get_columns, get_columns_with_match_info, item_in_sequence,
-    };
-=======
-    use crate::selector::{parse_selectors, Selector};
     use crate::{
         format_columns, get_cells, get_columns, get_columns_immutable, get_columns_with_match_info,
         get_columns_with_match_info_immutable, item_in_sequence, item_in_sequence_with_state,
         SelectionState,
     };
     use regex::Regex;
->>>>>>> 7b5c164b
 
     #[test]
     fn test_item_in_sequence_single_index() {
