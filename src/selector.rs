use regex::Regex;
use std::fmt;
include!("utils.rs");

#[derive(Debug)]
pub enum SelectorError {
    InvalidRegex { pattern: String, source: regex::Error },
}

impl fmt::Display for SelectorError {
    fn fmt(&self, f: &mut fmt::Formatter) -> fmt::Result {
        match self {
            SelectorError::InvalidRegex { pattern, source } => {
                write!(f, "Invalid regex pattern '{}': {}", pattern, source)
            }
        }
    }
}

impl std::error::Error for SelectorError {
    fn source(&self) -> Option<&(dyn std::error::Error + 'static)> {
        match self {
            SelectorError::InvalidRegex { source, .. } => Some(source),
        }
    }
}

/// Keep track of user column and row selections
#[derive(Debug)]
pub struct Selector {
    /// Index of first row to grab (start of range)
    pub start_idx: usize,

    /// Regex of first to grab (start of range)
    pub start_regex: regex::Regex,

    /// Index of last row to grab (end of range)
    pub end_idx: usize,

    /// Regex of last row to grab (end of range)
    pub end_regex: regex::Regex,

    /// Step size between start and end of range
    pub step: usize,

    /// Keep track of when to stop adding rows from range to output
    pub stopped: bool,
}

impl Selector {
    /// Create a new default selector
    /// 
    /// # Returns
    /// 
    /// Returns `Ok(Selector)` with default values or `Err(SelectorError)` if the default regex cannot be compiled.
    /// This should never fail in practice since we use a known-good regex pattern.
    pub fn new() -> Result<Selector, SelectorError> {
        let default_regex = r".^";
        let start_regex = Regex::new(default_regex)
            .map_err(|e| SelectorError::InvalidRegex { 
                pattern: default_regex.to_string(), 
                source: e 
            })?;
        let end_regex = Regex::new(default_regex)
            .map_err(|e| SelectorError::InvalidRegex { 
                pattern: default_regex.to_string(), 
                source: e 
            })?;
            
        Ok(Selector {
            start_idx: 0,
            start_regex,
            end_idx: usize::MAX,
            end_regex,
            step: 1,
            stopped: false,
        })
    }
}

impl Default for Selector {
    /// Defaults to implement a new selector without defining each field individually
    /// 
    /// # Panics
    /// 
    /// This will panic if the default regex pattern fails to compile, which should never happen.
    /// For error handling, use `Selector::new()` instead.
    fn default() -> Selector {
        Selector::new().expect("Default selector regex should always compile")
    }
}

impl PartialEq for Selector {
    /// Enable checking the equality of two Selector structs
    /// We do this by simply ensuring each field in the structs are equal
    /// While this seems straight forward, it's necessary as `regex::Regex` does not have a
    /// PartialEq implemented by default.
    fn eq(&self, other: &Self) -> bool {
        self.start_idx == other.start_idx
            && utils::regex_eq(&self.start_regex, &other.start_regex)
            && self.end_idx == other.end_idx
            && utils::regex_eq(&self.end_regex, &other.end_regex)
            && self.step == other.step
            && self.stopped == other.stopped
    }
}

/// Parse either row or column selectors, turning Python-like list slicing syntax into vector of
/// Selector structs
<<<<<<< HEAD
/// 
/// # Errors
/// 
/// Returns `SelectorError::InvalidRegex` if any regex pattern fails to compile.
pub fn parse_selectors(selectors: &str) -> Result<Vec<Selector>, SelectorError> {
=======
pub fn parse_selectors(selectors: &str) -> Result<Vec<Selector>, String> {
>>>>>>> bc771680
    let mut sequences: Vec<Selector> = Vec::new();
    // Iterate through selectors, which are separated by commas
    for selector in selectors.split(",") {
        let mut sequence = Selector::new()?;
        // Iterate through components in an individual selector, which are separated by colons
        for (idx, component) in selector.split(":").enumerate() {
            // If component is empty, we do nothing
            if component.is_empty() {
                continue;
            }
            // Try to parse int from component. If we're successful, use that int as a start index,
            // end index, or step. If parse() returns an error, use that component as a regex
            // pattern to match to
            let parsed_component = component.parse::<usize>();
            match parsed_component {
                Ok(_ok) => {
                    let raw_number = parsed_component.as_ref().unwrap();
                    match idx {
                        0 => {
                            // Subtract 1 from start index for 1-based to 0-based conversion
                            sequence.start_idx = raw_number - 1;
                            // If this is the full selection, set this to the end index as well
                            if selector.matches(":").count() == 0 {
                                sequence.end_idx = raw_number - 1;
                            }
                        }
                        1 => {
                            // Subtract 1 from end index for 1-based to 0-based conversion
                            sequence.end_idx = raw_number - 1;
                        }
                        2 => {
                            // Step value should NOT be decremented - use raw value
                            // Prevent division by zero by rejecting step=0
                            if *raw_number == 0 {
                                return Err(format!(
                                    "Invalid selector '{}': step size cannot be zero. Use step=1 to select every item in the range.",
                                    selector
                                ));
                            }
                            sequence.step = *raw_number;
                        }
                        _ => return Err(format!(
                            "Invalid selector '{}': A selector cannot be more than three components long",
                            selector
                        )),
                    }
                }
                Err(_e) => {
                    let case_insensitive_regex = format!(r"(?i).*{}.*", &component);
                    match idx {
                        0 => {
                            sequence.start_regex = Regex::new(&case_insensitive_regex)
                                .map_err(|e| SelectorError::InvalidRegex { 
                                    pattern: case_insensitive_regex.clone(), 
                                    source: e 
                                })?;
                            // Set the start index to the usize max to ensure it doesn't interfere
                            sequence.start_idx = usize::MAX;
                            // If this is the full selection, set this to the end regex as well
                            if selector.matches(":").count() == 0 {
                                sequence.end_regex = Regex::new(&case_insensitive_regex)
                                    .map_err(|e| SelectorError::InvalidRegex { 
                                        pattern: case_insensitive_regex, 
                                        source: e 
                                    })?;
                            }
                        }
<<<<<<< HEAD
                        1 => sequence.end_regex = Regex::new(&case_insensitive_regex)
                            .map_err(|e| SelectorError::InvalidRegex { 
                                pattern: case_insensitive_regex, 
                                source: e 
                            })?,
                        2 => panic!("Step size must be an integer"),
                        _ => panic!("A selector cannot be more than three components long"),
=======
                        1 => sequence.end_regex = Regex::new(&case_insensitive_regex).unwrap(),
                        2 => return Err(format!(
                            "Invalid selector '{}': Step size must be an integer",
                            selector
                        )),
                        _ => return Err(format!(
                            "Invalid selector '{}': A selector cannot be more than three components long",
                            selector
                        )),
>>>>>>> bc771680
                    }
                }
            }
        }
        // Add parsed selector to vector
        sequences.push(sequence);
    }
    // Return all selectors
    Ok(sequences)
}

#[cfg(test)]
#[path = "selector_tests.rs"]
mod selector_tests;<|MERGE_RESOLUTION|>--- conflicted
+++ resolved
@@ -107,15 +107,11 @@
 
 /// Parse either row or column selectors, turning Python-like list slicing syntax into vector of
 /// Selector structs
-<<<<<<< HEAD
 /// 
 /// # Errors
 /// 
 /// Returns `SelectorError::InvalidRegex` if any regex pattern fails to compile.
 pub fn parse_selectors(selectors: &str) -> Result<Vec<Selector>, SelectorError> {
-=======
-pub fn parse_selectors(selectors: &str) -> Result<Vec<Selector>, String> {
->>>>>>> bc771680
     let mut sequences: Vec<Selector> = Vec::new();
     // Iterate through selectors, which are separated by commas
     for selector in selectors.split(",") {
@@ -183,7 +179,6 @@
                                     })?;
                             }
                         }
-<<<<<<< HEAD
                         1 => sequence.end_regex = Regex::new(&case_insensitive_regex)
                             .map_err(|e| SelectorError::InvalidRegex { 
                                 pattern: case_insensitive_regex, 
@@ -191,17 +186,6 @@
                             })?,
                         2 => panic!("Step size must be an integer"),
                         _ => panic!("A selector cannot be more than three components long"),
-=======
-                        1 => sequence.end_regex = Regex::new(&case_insensitive_regex).unwrap(),
-                        2 => return Err(format!(
-                            "Invalid selector '{}': Step size must be an integer",
-                            selector
-                        )),
-                        _ => return Err(format!(
-                            "Invalid selector '{}': A selector cannot be more than three components long",
-                            selector
-                        )),
->>>>>>> bc771680
                     }
                 }
             }
