use clap::Parser;
use std::process;

mod cli;
mod selector;
use selector::SelectorError;

include!("utils.rs");

#[cfg_attr(test, allow(dead_code))]
pub fn item_in_sequence(item_idx: usize, item: &str, selector: &mut selector::Selector, collection_length: usize) -> bool {
    // Resolve indices if not already done
    selector.resolve_indices(collection_length);

    let mut in_sequence = false;
    if item_idx != selector.resolved_start_idx
        && selector.resolved_start_idx == selector.resolved_end_idx
        && utils::regex_eq(&selector.start_regex, &selector.end_regex)
        && !utils::regex_is_default(&selector.start_regex)
    {
        // If a regex is provided as the only selector, just check against it
        return selector.start_regex.is_match(item);
    }
    if (item_idx == selector.resolved_start_idx && utils::regex_is_default(&selector.start_regex))
        || selector.start_regex.is_match(item)
    {
        // Sequence started
        in_sequence = true;
        selector.resolved_start_idx = item_idx;
        if (utils::regex_eq(&selector.end_regex, &selector.start_regex)
            && !utils::regex_is_default(&selector.start_regex))
            || (selector.resolved_end_idx == selector.resolved_start_idx)
        {
            // Only one column selected
            selector.stopped = true;
        }
<<<<<<< HEAD
    } else if selector.resolved_start_idx != usize::MAX
        && ((item_idx == selector.resolved_end_idx
            && item_idx >= selector.resolved_start_idx
            && (item_idx - selector.resolved_start_idx) % selector.step == 0)
=======
    } else if selector.start_idx != usize::MAX
        && ((item_idx == selector.end_idx
            && item_idx >= selector.start_idx
            && item_idx.saturating_sub(selector.start_idx) % selector.step == 0)
>>>>>>> fe6ddfc7
            || selector.end_regex.is_match(item))
    {
        // Sequence end
        in_sequence = true;
<<<<<<< HEAD
        selector.resolved_end_idx = item_idx;
    } else if item_idx > selector.resolved_start_idx
        && item_idx < selector.resolved_end_idx
        && (item_idx - selector.resolved_start_idx) % selector.step == 0
=======
        selector.end_idx = item_idx;
    } else if item_idx > selector.start_idx
        && item_idx < selector.end_idx
        && item_idx.saturating_sub(selector.start_idx) % selector.step == 0
>>>>>>> fe6ddfc7
    {
        // Sequence middle
        in_sequence = true;
    }
    in_sequence
}

/// Get vector of columns to use from header row
#[cfg_attr(test, allow(dead_code))]
pub fn get_columns(
    index_row: &str,
    column_selectors: &mut [selector::Selector],
    column_delimiter: &str,
) -> Result<Vec<usize>, SelectorError> {
    if column_selectors.is_empty() {
        // Return blank vector if no column selectors present
        Ok(Vec::new())
    } else {
        // Return a vector of column indices to export
        let mut export_column_idxs: Vec<usize> = Vec::new();
        // Iterate through columns in first row
        let columns = utils::split(index_row, column_delimiter)?;
        for (col_idx, column) in columns.iter().enumerate() {
            // Iterate through selector in vector of selectors
            for column_selector in column_selectors.iter_mut() {
                if item_in_sequence(col_idx, column, column_selector, columns.len()) {
                    export_column_idxs.push(col_idx);
                }
            }
        }
        // Return indexes of matched columns
        Ok(export_column_idxs)
    }
}

/// Grab cells in a row by a list of given indeces
#[cfg_attr(test, allow(dead_code))]
pub fn get_cells(row: &str, cells_to_select: &[usize], column_delimiter: &str) -> Result<Vec<String>, SelectorError> {
    if cells_to_select.is_empty() {
        // If no cells to select specified, return one element vector of the row
        Ok(vec![row.to_string()])
    } else {
        // Iterate through cells in row and push ones with matching indeces to output vector
        let mut output: Vec<String> = Vec::new();
        let cells = utils::split(row, column_delimiter)?;
        for (cell_idx, cell) in cells.iter().enumerate() {
            if cells_to_select.contains(&cell_idx) {
                output.push(cell.clone());
            }
        }
        Ok(output)
    }
}

/// Format output with column alignment for pretty printing
#[cfg_attr(test, allow(dead_code))]
pub fn format_columns(output: &[Vec<String>]) -> Vec<String> {
    if output.is_empty() {
        return Vec::new();
    }

    // Calculate max width for each column
    let mut col_widths: Vec<usize> = Vec::new();
    for row in output {
        for (col_idx, cell) in row.iter().enumerate() {
            if col_idx >= col_widths.len() {
                col_widths.push(0);
            }
            col_widths[col_idx] = col_widths[col_idx].max(cell.len());
        }
    }

    // Format output with alignment
    let mut result: Vec<String> = Vec::new();
    for row in output {
        let mut formatted_row = String::new();
        for (col_idx, cell) in row.iter().enumerate() {
            if col_idx == row.len() - 1 {
                formatted_row.push_str(cell);
            } else {
                formatted_row.push_str(&format!("{:width$} ", cell, width = col_widths[col_idx]));
            }
        }
        result.push(formatted_row);
    }
    result
}

fn main() {
    // Parse arguments
    let args = cli::Args::parse();
    let input = cli::parse_input(&args.input);

    // Parse selectors
    let mut row_selectors = match selector::parse_selectors(&args.rows) {
        Ok(selectors) => selectors,
        Err(e) => {
            eprintln!("Error parsing row selectors: {}", e);
            process::exit(1);
        }
    };
    let mut column_selectors = match selector::parse_selectors(&args.columns) {
        Ok(selectors) => selectors,
        Err(e) => {
            eprintln!("Error parsing column selectors: {}", e);
            process::exit(1);
        }
    };

    // Parse input data according to arguments
    let mut export_cols: Vec<usize> = Vec::new();
    let mut output: Vec<Vec<String>> = Vec::new();
    let split_rows = match utils::split(&input, &args.row_delimiter) {
        Ok(rows) => rows,
        Err(e) => {
            eprintln!("Error: {}", e);
            process::exit(1);
        }
    };
    for (row_idx, row) in split_rows.iter().enumerate() {
        if row_idx == 0 {
            export_cols = match get_columns(row, &mut column_selectors, &args.column_delimiter) {
                Ok(cols) => cols,
                Err(e) => {
                    eprintln!("Error: {}", e);
                    process::exit(1);
                }
            };
        }
        for row_selector in row_selectors.iter_mut() {
            if item_in_sequence(row_idx, row, row_selector, split_rows.len()) {
                let cells = match get_cells(row, &export_cols, &args.column_delimiter) {
                    Ok(cells) => cells,
                    Err(e) => {
                        eprintln!("Error: {}", e);
                        process::exit(1);
                    }
                };
                output.push(cells);
            }
        }
    }

    // Format and print results
    let formatted_output = format_columns(&output);
    for line in formatted_output {
        println!("{}", line);
    }
}

#[cfg(test)]
#[path = "utils_tests.rs"]
mod utils_tests;

#[cfg(test)]
#[path = "main_tests.rs"]
mod main_tests;<|MERGE_RESOLUTION|>--- conflicted
+++ resolved
@@ -34,32 +34,18 @@
             // Only one column selected
             selector.stopped = true;
         }
-<<<<<<< HEAD
     } else if selector.resolved_start_idx != usize::MAX
         && ((item_idx == selector.resolved_end_idx
             && item_idx >= selector.resolved_start_idx
-            && (item_idx - selector.resolved_start_idx) % selector.step == 0)
-=======
-    } else if selector.start_idx != usize::MAX
-        && ((item_idx == selector.end_idx
-            && item_idx >= selector.start_idx
-            && item_idx.saturating_sub(selector.start_idx) % selector.step == 0)
->>>>>>> fe6ddfc7
+            && item_idx.saturating_sub(selector.resolved_start_idx) % selector.step == 0)
             || selector.end_regex.is_match(item))
     {
         // Sequence end
         in_sequence = true;
-<<<<<<< HEAD
         selector.resolved_end_idx = item_idx;
     } else if item_idx > selector.resolved_start_idx
         && item_idx < selector.resolved_end_idx
-        && (item_idx - selector.resolved_start_idx) % selector.step == 0
-=======
-        selector.end_idx = item_idx;
-    } else if item_idx > selector.start_idx
-        && item_idx < selector.end_idx
-        && item_idx.saturating_sub(selector.start_idx) % selector.step == 0
->>>>>>> fe6ddfc7
+        && item_idx.saturating_sub(selector.resolved_start_idx) % selector.step == 0
     {
         // Sequence middle
         in_sequence = true;
